--- conflicted
+++ resolved
@@ -41,152 +41,6 @@
 
 See https://timvink.github.io/mkdocs-git-authors-plugin/
 
-<<<<<<< HEAD
-=======
-no supported themes *yet*.
-
-### In markdown pages
-
-You can use the following jinja tags to insert content into your markdown pages:
-
-- ``{{ git_page_authors }}`` a summary of the authors of a page. Output wrapped in `<span class='git-page-authors'>`
-- ``{{ git_site_authors }}`` a summary of all authors of all pages in your site. Output wrapped in `<span class='git-site-authors'>`
-
-For example, adding ``{{ git_page_authors }}`` will insert:
-
-```html
-<span class='git-page-authors'><a href='mailto:jane@abc.com'>Jane Doe</a><a href='mailto:john@abc.com'>John Doe</a></span>
-```
-
-Which renders as:
-
-> [Jane Doe](mailto:jane@abc.com), [John Doe](mailto:john@abc.com)
-
-
-### In theme customizations
-
-[MkDocs](https://www.mkdocs.org/) offers possibilities to [customize an existing theme](https://www.mkdocs.org/user-guide/styling-your-docs/#customizing-a-theme).
-
-As an example, if you use [mkdocs-material](https://github.com/squidfunk/mkdocs-material) you can implement git-authors by [overriding a template block](https://squidfunk.github.io/mkdocs-material/customization/#overriding-template-blocks):
-
-1) Create a new file `main.html` in `docs/theme`:
-
-```html
-{% extends "base.html" %}
-
-{% block disqus %}
-    <div class="md-source-date">
-    <small>
-        Authors: {{ git_page_authors }}
-    </small>
-  </div>
-    {% include "partials/integrations/disqus.html" %}
-{% endblock %}
-```
-
-2) In `mkdocs.yml` make sure to specify the custom directory with the theme overrides:
-
-```yml
-theme:
-    name: material
-    custom_dir: docs/theme/
-```
-
-### In theme templates
-
-To add more detailed git author information to your theme you can [customize a MkDocs theme](https://www.mkdocs.org/user-guide/styling-your-docs/#customizing-a-theme) or even [develop your own](https://www.mkdocs.org/user-guide/custom-themes/). 
-
-When enabling this plugin, you will have access to the jinja2 variable `git_info` which contains as dict with the following structure:
-
-```python
-{
-  'page_authors' : [
-    {
-    'name' : 'Jane Doe',
-    'email' : 'jane@abc.com',
-    'last_datetime' : datetime.datetime(),
-    'lines' : 200,
-    'contribution' : '40.0%'
-  },
-  {
-    'name' : 'John Doe',
-    'email' : 'john@abc.com',
-    'last_datetime' : datetime.datetime(),
-    'lines' : 300,
-    'contribution' : '60.0%'
-  }
- ],
- 'site_authors' : # same structure
-}
-```
-
-#### Example usage in theme development
-
-An example of how to use in your templates:
-
-```django hljs
-{% if git_info %}
-  {%- for author in git_info.get('page_authors') -%}
-    <a href="{{ author.email }}" title="{{ author.name }}">
-      {{ author.name }}
-    </a>,
-  {%- endfor -%}
-{% endif %}
-```
-
-Alternatively, you could use the simple pre-formatted `{{ git_page_authors }}` to insert a summary of the authors.
-
-## Options
-
-You can customize the plugin by setting options in `mkdocs.yml`. For example:
-
-```yml
-plugins:
-  - git-authors:
-      show_contribution: true
-      show_line_count: true
-      count_empty_lines: true
-```
-
-### `show_contribution`
-
-If this option is set to `true` (default: `false`) the contribution of a author is
-printed as a percentage of (source file) lines per author. The output is
-suppressed if there is only *one* author for a page.
-
-Example output:
-
-* Authors: [John Doe](#) (33.33%), [Jane Doe](#) (66.67%) *(more than one author)*
-* Authors: [John Doe](#) *(one author)*
-
-### `show_line_count`
-
-If this option is set to `true` (default: `false`) the number of lines per author is shown.
-
-### `count_empty_lines`
-
-If this option is set to `true` (default: `false`) empty lines will count towards an authors' contribution.
-
-## Tricks
-
-### Aggregating Authors
-
-In some repositories authors may have committed with differing name/email combinations.
-In order to prevent the output being split it is possible to aggregate authors on
-arbitrary elements by providing a file `.mailmap` in the repository's root directory.
-This is a feature of Git itself. The following example will aggregate the contributions
-of Jane Doe committed under two email addresses:
-
-```
-# .mailmap
-Jane Doe <jane.doe@company.com> <jane.doe@private-email.com>
-```
-
-This will map commits made with the `private-email.com` to the company address. For more details
-and further options (e.g. mapping between different names or misspellings etc. see the
-[git-blame documentation](https://git-scm.com/docs/git-blame#_mapping_authors).
->>>>>>> 8347eff2
-
 ## Contributing
 
 Very much open to contributions! Please read [contributing guide](https://timvink.github.io/mkdocs-git-authors-plugin/contributing.html) before putting in any work.