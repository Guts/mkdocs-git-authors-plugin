[![Actions Status](https://github.com/timvink/mkdocs-git-authors-plugin/workflows/pytest/badge.svg)](https://github.com/timvink/mkdocs-git-authors-plugin/actions)
![PyPI - Python Version](https://img.shields.io/pypi/pyversions/mkdocs-git-authors-plugin)
![PyPI](https://img.shields.io/pypi/v/mkdocs-git-authors-plugin)
![PyPI - Downloads](https://img.shields.io/pypi/dm/mkdocs-git-authors-plugin)
[![codecov](https://codecov.io/gh/timvink/mkdocs-git-authors-plugin/branch/master/graph/badge.svg)](https://codecov.io/gh/timvink/mkdocs-git-authors-plugin)
 
# mkdocs-git-authors-plugin

[MkDocs](https://www.mkdocs.org/) plugin to display git authors of a page. Only considers authors of the current lines in the page ('surviving code' using `git blame`).

Other MkDocs plugins that use information from git:

- [mkdocs-git-committers-plugin](https://github.com/byrnereese/mkdocs-git-committers-plugin) for displaying authors' github user profiles
- [mkdocs-git-revision-date-localized-plugin](https://github.com/timvink/mkdocs-git-revision-date-localized-plugin) for displaying the last revision date

## Setup

Install the plugin using pip:

```bash
pip install mkdocs-git-authors-plugin
```

Next, add the following lines to your `mkdocs.yml`:

```yml
plugins:
  - search
  - git-authors
```

> If you have no `plugins` entry in your config file yet, you'll likely also want to add the `search` plugin. MkDocs enables it by default if there is no `plugins` entry set.

## Usage

### In supported themes

no supported themes *yet*

### In markdown pages

You can use ``{{ git_authors_summary }}`` to insert a summary of the authors of a page. Authors are sorted by their name and have a `mailto:` link with their email. 

An example output:

```html
<span class='git-authors'><a href='mailto:jane@abc.com'>Jane Doe</a><a href='mailto:john@abc.com'>John Doe</a></span>
```

Which renders as:

> [Jane Doe](mailto:#), [John Doe](mailto:#)

### In theme templates

To add more detailed author information to your theme you can [customize a mkdocs theme](https://www.mkdocs.org/user-guide/styling-your-docs/#customizing-a-theme) or even [develop your own](https://www.mkdocs.org/user-guide/custom-themes/). When enabling this plugin, you will have access to the jinja2 variable `git_authors`, which contains a list of authors dicts, like the following example:

```python
[{
    'name' : 'Jane Doe',
    'email' : 'jane@abc.com',
    'last_datetime' : datetime.datetime(),
    'lines' : 200,
    'contribution' : '40.0%'
},
{
    'name' : 'John Doe',
    'email' : 'john@abc.com',
    'last_datetime' : datetime.datetime(),
    'lines' : 300,
    'contribution' : '60.0%'
}]
```

An example of how to use in your templates:

```django hljs
{% if git_authors %}
  {%- for author in git_authors -%}
    <a href="{{ author.email }}" title="{{ author.name }}">
      {{ author.name }}
    </a>,
  {%- endfor -%}
{% endif %}
```

Alternatively, you could use the simple preformatted ``{{ git_authors_summary }}`` to insert a summary of the authors.

<<<<<<< HEAD
## Options

### `show_contribution`

If this option is set to `true` (default: `false`) The contribution to a page is
printed as a percentage of (source file) lines per author. The output is
suppressed if there is only *one* author for a page.

Example output:

* Authors: [John Doe](#) (33.33%), [Jane Doe](#) (66.67%) *(more than one author)*
* Authors: [John Doe](#) *(one author)*
=======
### Aggregating Authors

In some repositories authors may have committed with differing name/email combinations.
In order to prevent the output being split it is possible to aggregate authors on
arbitrary elements by providing a file `.mailmap` in the repository's root directory.
This is a feature of Git itself. The following example will aggregate the contributions
of Jane Doe committed under two email addresses:

```
# .mailmap
Jane Doe <jane.doe@company.com> <jane.doe@private-email.com>
```

This will map commits made with the `private-email.com` to the company address. For more details
and further options (e.g. mapping between different names or misspellings etc. see the
[git-blame documentation](https://git-scm.com/docs/git-blame#_mapping_authors).
>>>>>>> 98873fa4
<|MERGE_RESOLUTION|>--- conflicted
+++ resolved
@@ -86,7 +86,6 @@
 
 Alternatively, you could use the simple preformatted ``{{ git_authors_summary }}`` to insert a summary of the authors.
 
-<<<<<<< HEAD
 ## Options
 
 ### `show_contribution`
@@ -99,7 +98,7 @@
 
 * Authors: [John Doe](#) (33.33%), [Jane Doe](#) (66.67%) *(more than one author)*
 * Authors: [John Doe](#) *(one author)*
-=======
+
 ### Aggregating Authors
 
 In some repositories authors may have committed with differing name/email combinations.
@@ -116,4 +115,3 @@
 This will map commits made with the `private-email.com` to the company address. For more details
 and further options (e.g. mapping between different names or misspellings etc. see the
 [git-blame documentation](https://git-scm.com/docs/git-blame#_mapping_authors).
->>>>>>> 98873fa4
